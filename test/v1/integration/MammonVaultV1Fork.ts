--- conflicted
+++ resolved
@@ -305,12 +305,6 @@
         ).to.be.revertedWith("Mammon__VaultNotInitialized");
       });
 
-      it("when call depositIfBalanceUnchanged", async () => {
-        await expect(
-          vault.depositIfBalanceUnchanged(valueArray(ONE, tokens.length)),
-        ).to.be.revertedWith("Mammon__VaultNotInitialized");
-      });
-
       it("when call withdraw", async () => {
         await expect(
           vault.withdraw(amountArray(sortedTokens, ONE, tokens.length)),
@@ -322,12 +316,6 @@
           vault.withdrawIfBalanceUnchanged(
             amountArray(sortedTokens, ONE, tokens.length),
           ),
-        ).to.be.revertedWith("Mammon__VaultNotInitialized");
-      });
-
-      it("when call withdrawIfBalanceUnchanged", async () => {
-        await expect(
-          vault.withdrawIfBalanceUnchanged(valueArray(ONE, tokens.length)),
         ).to.be.revertedWith("Mammon__VaultNotInitialized");
       });
 
@@ -390,7 +378,6 @@
         const validAmounts = amountArray(sortedTokens, ONE, tokens.length);
 
         await expect(
-<<<<<<< HEAD
           vault.initialDeposit([
             {
               token: sortedTokens[0],
@@ -398,7 +385,7 @@
             },
             ...validAmounts.slice(1),
           ]),
-        ).to.be.revertedWith("ERC20: transfer amount exceeds allowance");
+        ).to.be.revertedWith("ERC20: insufficient allowance");
 
         await expect(
           vault.initialDeposit([
@@ -408,15 +395,7 @@
               amount: toWei(3),
             },
           ]),
-        ).to.be.revertedWith("ERC20: transfer amount exceeds allowance");
-=======
-          vault.initialDeposit([toWei(3), ...validAmounts]),
         ).to.be.revertedWith("ERC20: insufficient allowance");
-
-        await expect(
-          vault.initialDeposit([...validAmounts, toWei(3)]),
-        ).to.be.revertedWith("ERC20: insufficient allowance");
->>>>>>> e86c4152
       });
 
       it("when amount is zero", async () => {
@@ -499,53 +478,10 @@
 
         it("when amount exceeds allowance", async () => {
           await expect(
-<<<<<<< HEAD
             vault.deposit(
               amountArray(sortedTokens, toWei(100), tokens.length),
             ),
-          ).to.be.revertedWith("ERC20: transfer amount exceeds allowance");
-=======
-            vault.deposit(valueArray(toWei(100), tokens.length)),
           ).to.be.revertedWith("ERC20: insufficient allowance");
-        });
-
-        it("when balance is changed in the same block", async () => {
-          const amounts = tokens.map(_ =>
-            toWei(Math.floor(Math.random() * 100)),
-          );
-
-          for (let i = 0; i < tokens.length; i++) {
-            await tokens[i].approve(vault.address, amounts[i].mul(2));
-          }
-
-          await ethers.provider.send("evm_setAutomine", [false]);
-          await ethers.provider.send("evm_setIntervalMining", [0]);
-
-          const trx1 = await vault.deposit(amounts);
-          const trx2 = await vault.depositIfBalanceUnchanged(amounts);
-
-          await ethers.provider.send("evm_mine", []);
-
-          try {
-            await trx1.wait();
-            await trx2.wait();
-          } catch {
-            // empty
-          }
-
-          const receipt1 = await ethers.provider.getTransactionReceipt(
-            trx1.hash,
-          );
-          const receipt2 = await ethers.provider.getTransactionReceipt(
-            trx2.hash,
-          );
-
-          expect(receipt1.status).to.be.equal(1);
-          expect(receipt2.status).to.be.equal(0);
-
-          await ethers.provider.send("evm_setAutomine", [true]);
-          await ethers.provider.send("evm_setIntervalMining", [0]);
->>>>>>> e86c4152
         });
 
         it("when balance is changed in the same block", async () => {
@@ -771,13 +707,9 @@
             for (let i = 0; i < tokens.length; i++) {
               await tokens[i].approve(vault.address, toWei(100000));
             }
-<<<<<<< HEAD
             await vault.deposit(
               amountArray(sortedTokens, toWei(10000), tokens.length),
             );
-=======
-            await vault.deposit(valueArray(toWei(10000), tokens.length));
->>>>>>> e86c4152
 
             const amounts = tokens.map(_ =>
               toWei(Math.floor(Math.random() * 100)),
@@ -786,7 +718,6 @@
             await ethers.provider.send("evm_setAutomine", [false]);
             await ethers.provider.send("evm_setIntervalMining", [0]);
 
-<<<<<<< HEAD
             const trx1 = await vault.withdraw(
               amounts.map((amount: any, index: number) => ({
                 token: sortedTokens[index],
@@ -799,10 +730,6 @@
                 amount,
               })),
             );
-=======
-            const trx1 = await vault.withdraw(amounts);
-            const trx2 = await vault.withdrawIfBalanceUnchanged(amounts);
->>>>>>> e86c4152
 
             await ethers.provider.send("evm_mine", []);
 
@@ -1113,7 +1040,6 @@
           ).to.be.revertedWith("Mammon__CallerIsNotManager");
         });
 
-<<<<<<< HEAD
         it("when token is not sorted", async () => {
           const timestamp = await getCurrentTime();
           await expect(
@@ -1131,23 +1057,17 @@
           ).to.be.revertedWith("Mammon__DifferentTokensInPosition");
         });
 
-=======
->>>>>>> e86c4152
         it("when start time is greater than maximum", async () => {
           const timestamp = await getCurrentTime();
           await expect(
             vault
               .connect(manager)
               .updateWeightsGradually(
-<<<<<<< HEAD
                 weightArray(
                   sortedTokens,
                   ONE.div(tokens.length),
                   tokens.length,
                 ),
-=======
-                valueArray(ONE.div(tokens.length), tokens.length),
->>>>>>> e86c4152
                 2 ** 32,
                 timestamp,
               ),
@@ -1160,15 +1080,11 @@
             vault
               .connect(manager)
               .updateWeightsGradually(
-<<<<<<< HEAD
                 weightArray(
                   sortedTokens,
                   ONE.div(tokens.length),
                   tokens.length,
                 ),
-=======
-                valueArray(ONE.div(tokens.length), tokens.length),
->>>>>>> e86c4152
                 timestamp,
                 2 ** 32,
               ),
@@ -1181,15 +1097,11 @@
             vault
               .connect(manager)
               .updateWeightsGradually(
-<<<<<<< HEAD
                 weightArray(
                   sortedTokens,
                   ONE.div(tokens.length),
                   tokens.length,
                 ),
-=======
-                valueArray(ONE.div(tokens.length), tokens.length),
->>>>>>> e86c4152
                 timestamp - 2,
                 timestamp - 1,
               ),
@@ -2008,15 +1920,11 @@
           it("when swap is already enabled", async () => {
             await expect(
               vault.enableTradingWithWeights(
-<<<<<<< HEAD
                 weightArray(
                   sortedTokens,
                   ONE.div(tokens.length),
                   tokens.length,
                 ),
-=======
-                valueArray(ONE.div(tokens.length), tokens.length),
->>>>>>> e86c4152
               ),
             ).to.be.revertedWith("Mammon__PoolSwapIsAlreadyEnabled");
           });
