import { SignerWithAddress } from "@nomiclabs/hardhat-ethers/dist/src/signers";
import { expect } from "chai";
import hre, { deployments, ethers } from "hardhat";
import { DEFAULT_NOTICE_PERIOD, getConfig } from "../../scripts/config";
import {
  IERC20,
  BaseManagedPoolFactory,
  BaseManagedPoolFactory__factory,
  MammonVaultV1Mock,
  WithdrawalValidatorMock,
  WithdrawalValidatorMock__factory,
} from "../../typechain";
import {
  BALANCER_ERRORS,
  DEVIATION,
  MAX_NOTICE_PERIOD,
  MAX_SWAP_FEE,
  MAX_WEIGHT_CHANGE_RATIO,
  MINIMUM_WEIGHT_CHANGE_DURATION,
  MIN_SWAP_FEE,
  MIN_WEIGHT,
  NOTICE_PERIOD,
  ONE,
  ZERO_ADDRESS,
} from "../constants";
import { deployToken, setupTokens } from "../fixtures";
import {
  deployFactory,
  deployVault,
  getCurrentTime,
  increaseTime,
  toWei,
  valueArray,
  VaultParams,
} from "../utils";

describe("Mammon Vault V1 Mainnet Deployment", function () {
  let admin: SignerWithAddress;
  let manager: SignerWithAddress;
  let validator: WithdrawalValidatorMock;
  let factory: BaseManagedPoolFactory;
  let tokens: IERC20[];
  let sortedTokens: string[];
  let unsortedTokens: string[];
  let snapshot: unknown;
  let validWeights: string[];
  let validParams: VaultParams;

  describe("should be reverted to deploy vault", async () => {
    before(async function () {
      snapshot = await ethers.provider.send("evm_snapshot", []);
      ({ admin, manager } = await ethers.getNamedSigners());

      ({ tokens, sortedTokens, unsortedTokens } = await setupTokens());
      validWeights = valueArray(ONE.div(tokens.length), tokens.length);

      await deployments.deploy("Validator", {
        contract: "WithdrawalValidatorMock",
        args: [tokens.length],
        from: admin.address,
        log: true,
      });
      validator = WithdrawalValidatorMock__factory.connect(
        (await deployments.get("Validator")).address,
        admin,
      );

      await deployments.deploy("InvalidValidator", {
        contract: "InvalidValidatorMock",
        from: admin.address,
        log: true,
      });

      factory = await deployFactory(admin);
    });

    beforeEach(async function () {
      validParams = {
        signer: admin,
        factory: factory.address,
        name: "Test",
        symbol: "TEST",
        tokens: sortedTokens,
        weights: validWeights,
        swapFeePercentage: MIN_SWAP_FEE,
        manager: manager.address,
        validator: validator.address,
        noticePeriod: MAX_NOTICE_PERIOD,
        description: "",
      };
    });

    after(async () => {
      await ethers.provider.send("evm_revert", [snapshot]);
    });

    it("when token and weight length is not same", async () => {
      validParams.tokens = [...sortedTokens, tokens[0].address];
      await expect(deployVault(validParams)).to.be.revertedWith(
        "Mammon__WeightLengthIsNotSame",
      );
    });

    it("when notice period is greater than maximum", async () => {
      validParams.noticePeriod = MAX_NOTICE_PERIOD + 1;
      await expect(deployVault(validParams)).to.be.revertedWith(
        "Mammon__NoticePeriodIsAboveMax",
      );
    });

    it("when validator is not valid", async () => {
      validParams.validator = manager.address;
      await expect(deployVault(validParams)).to.be.revertedWith(
        "Mammon__ValidatorIsNotValid",
      );

      validParams.validator = (
        await deployments.get("InvalidValidator")
      ).address;
      await expect(deployVault(validParams)).to.be.revertedWith(
        "Mammon__ValidatorIsNotValid",
      );
    });

    it("when token is not sorted in ascending order", async () => {
      validParams.tokens = unsortedTokens;
      await expect(deployVault(validParams)).to.be.revertedWith(
        BALANCER_ERRORS.UNSORTED_ARRAY,
      );
    });

    it("when swap fee is greater than maximum", async () => {
      validParams.swapFeePercentage = MAX_SWAP_FEE.add(1);
      await expect(deployVault(validParams)).to.be.revertedWith(
        BALANCER_ERRORS.MAX_SWAP_FEE_PERCENTAGE,
      );
    });

    it("when swap fee is less than minimum", async () => {
<<<<<<< HEAD
      await expect(
        deployVault(
          admin,
          factory.address,
          "Test",
          "TEST",
          sortedTokens,
          validWeights,
          MIN_SWAP_FEE.sub(1).toString(),
          manager.address,
          validator.address,
        ),
      ).to.be.revertedWith(BALANCER_ERRORS.MIN_SWAP_FEE_PERCENTAGE);
    });

    it("when total sum of weights is not one", async () => {
      await expect(
        deployVault(
          admin,
          factory.address,
          "Test",
          "TEST",
          sortedTokens,
          valueArray(MIN_WEIGHT, tokens.length),
          MIN_SWAP_FEE.toString(),
          manager.address,
          validator.address,
        ),
      ).to.be.revertedWith(BALANCER_ERRORS.NORMALIZED_WEIGHT_INVARIANT);
=======
      validParams.swapFeePercentage = MIN_SWAP_FEE.sub(1);
      await expect(deployVault(validParams)).to.be.revertedWith(
        BALANCER_ERRORS.MIN_SWAP_FEE_PERCENTAGE,
      );
    });

    it("when total sum of weights is not one", async () => {
      validParams.weights = valueArray(MIN_WEIGHT, tokens.length);
      await expect(deployVault(validParams)).to.be.revertedWith(
        BALANCER_ERRORS.NORMALIZED_WEIGHT_INVARIANT,
      );
>>>>>>> e08591cc
    });
  });
});

describe("Mammon Vault V1 Mainnet Functionality", function () {
  let admin: SignerWithAddress;
  let manager: SignerWithAddress;
  let user: SignerWithAddress;
  let vault: MammonVaultV1Mock;
  let validator: WithdrawalValidatorMock;
  let factory: BaseManagedPoolFactory;
  let tokens: IERC20[];
  let sortedTokens: string[];
  let snapshot: unknown;

  const getBalances = async () => {
    const balances = await Promise.all(
      tokens.map(token => token.balanceOf(admin.address)),
    );
    return balances;
  };

  const getState = async () => {
    const [holdings, balances] = await Promise.all([
      vault.getHoldings(),
      getBalances(),
    ]);

    return {
      holdings,
      balances,
    };
  };

  beforeEach(async function () {
    snapshot = await ethers.provider.send("evm_snapshot", []);

    const config = getConfig(hre.network.config.chainId || 1);

    ({ admin, manager, user } = await ethers.getNamedSigners());
    ({ tokens, sortedTokens } = await setupTokens());

    const validatorMock =
      await ethers.getContractFactory<WithdrawalValidatorMock__factory>(
        "WithdrawalValidatorMock",
      );

    validator = await validatorMock.connect(admin).deploy(tokens.length);

    const factoryV1Factory =
      await ethers.getContractFactory<BaseManagedPoolFactory__factory>(
        "BaseManagedPoolFactory",
      );
    factory = await factoryV1Factory.connect(admin).deploy(config.bVault);

    const validWeights = valueArray(ONE.div(tokens.length), tokens.length);

    vault = await hre.run("deploy:vault", {
      factory: factory.address,
      name: "Test",
      symbol: "TEST",
      tokens: sortedTokens.join(","),
      weights: validWeights.join(","),
      swapFee: MIN_SWAP_FEE.toString(),
      manager: manager.address,
      validator: validator.address,
      noticePeriod: DEFAULT_NOTICE_PERIOD.toString(),
      description: "Test vault description",
      silent: true,
      test: true,
    });
  });

  afterEach(async () => {
    await ethers.provider.send("evm_revert", [snapshot]);
  });

  describe("when Vault not initialized", () => {
    beforeEach(async () => {
      for (let i = 0; i < tokens.length; i++) {
        await tokens[i].approve(vault.address, toWei(2));
      }
    });

    describe("should be reverted to call functions", async () => {
      it("when call deposit", async () => {
        await expect(
          vault.deposit(valueArray(ONE, tokens.length)),
        ).to.be.revertedWith("Mammon__VaultNotInitialized");
      });

      it("when call withdraw", async () => {
        await expect(
          vault.withdraw(valueArray(ONE, tokens.length)),
        ).to.be.revertedWith("Mammon__VaultNotInitialized");
      });

      it("when call updateWeightsGradually", async () => {
        const blocknumber = await ethers.provider.getBlockNumber();
        await expect(
          vault
            .connect(manager)
            .updateWeightsGradually(
              [MIN_WEIGHT, MIN_WEIGHT],
              blocknumber + 1,
              blocknumber + 1000,
            ),
        ).to.be.revertedWith("Mammon__VaultNotInitialized");
      });

      it("when call cancelWeightUpdates", async () => {
        await expect(
          vault.connect(manager).cancelWeightUpdates(),
        ).to.be.revertedWith("Mammon__VaultNotInitialized");
      });

      it("when call initiateFinalization", async () => {
        await expect(vault.initiateFinalization()).to.be.revertedWith(
          "Mammon__VaultNotInitialized",
        );
      });
    });

    describe("should be reverted to initialize the vault", async () => {
      it("when token and amount length is not same", async () => {
        await expect(
          vault.initialDeposit(valueArray(ONE, tokens.length + 1)),
        ).to.be.revertedWith("Mammon__AmountLengthIsNotSame");
      });

      it("when amount exceeds allowance", async () => {
        const validAmounts = valueArray(ONE, tokens.length - 1);

        await expect(
          vault.initialDeposit([toWei(3), ...validAmounts]),
        ).to.be.revertedWith("ERC20: transfer amount exceeds allowance");

        await expect(
          vault.initialDeposit([...validAmounts, toWei(3)]),
        ).to.be.revertedWith("ERC20: transfer amount exceeds allowance");
      });

      it("when amount is zero", async () => {
        const validAmounts = valueArray(ONE, tokens.length - 1);

        await expect(
          vault.initialDeposit([0, ...validAmounts]),
        ).to.be.revertedWith(BALANCER_ERRORS.ZERO_INVARIANT);

        await expect(
          vault.initialDeposit([...validAmounts, 0]),
        ).to.be.revertedWith(BALANCER_ERRORS.ZERO_INVARIANT);
      });
    });

    it("should be possible to initialize the vault", async () => {
      const balances = await getBalances();

      await vault.initialDeposit(valueArray(ONE, tokens.length));

      const { holdings, balances: newBalances } = await getState();
      for (let i = 0; i < tokens.length; i++) {
        expect(newBalances[i]).to.equal(balances[i].sub(ONE));
        expect(holdings[i]).to.equal(ONE);
      }
    });
  });

  describe("when Vault is initialized", () => {
    beforeEach(async () => {
      for (let i = 0; i < tokens.length; i++) {
        await tokens[i].approve(vault.address, toWei(100));
      }
      await vault.initialDeposit(valueArray(ONE, tokens.length));
    });

    it("should be reverted to initialize the vault again", async () => {
      await expect(
        vault.initialDeposit(valueArray(ONE, tokens.length)),
      ).to.be.revertedWith("Mammon__VaultIsAlreadyInitialized");
    });

    describe("when depositing to Vault", () => {
      describe("should be reverted to deposit tokens", async () => {
        it("when called from non-owner", async () => {
          await expect(
            vault.connect(user).deposit(valueArray(ONE, tokens.length)),
          ).to.be.revertedWith("Ownable: caller is not the owner");
        });

        it("when token and amount length is not same", async () => {
          await expect(
            vault.deposit(valueArray(ONE, tokens.length + 1)),
          ).to.be.revertedWith("Mammon__AmountLengthIsNotSame");
        });

        it("when amount exceeds allowance", async () => {
          await expect(
            vault.deposit(valueArray(toWei(100), tokens.length)),
          ).to.be.revertedWith("ERC20: transfer amount exceeds allowance");
        });
      });

      describe("should be possible to deposit tokens", async () => {
        it("when depositing one token", async () => {
          let { holdings, balances } = await getState();
          for (let i = 0; i < tokens.length; i++) {
            const amounts = new Array(tokens.length).fill(0);
            amounts[i] = toWei(5);
            const spotPrices = await vault.getSpotPrices(tokens[i].address);

            await vault.deposit(amounts);

            const newSpotPrices = await vault.getSpotPrices(tokens[i].address);
            const { holdings: newHoldings, balances: newBalances } =
              await getState();

            for (let j = 0; j < tokens.length; j++) {
              expect(newSpotPrices[j]).to.be.at.closeTo(
                spotPrices[j],
                DEVIATION,
              );
              expect(newHoldings[j]).to.equal(holdings[j].add(amounts[j]));
              expect(newBalances[j]).to.equal(balances[j].sub(amounts[j]));
            }

            holdings = newHoldings;
            balances = newBalances;
          }
        });

        it("when depositing tokens", async () => {
          const { holdings, balances } = await getState();

          const amounts = tokens.map(_ =>
            toWei(Math.floor(Math.random() * 100)),
          );

          const spotPrices = [];
          for (let i = 0; i < tokens.length; i++) {
            await tokens[i].approve(vault.address, amounts[i]);
            spotPrices.push(await vault.getSpotPrices(tokens[i].address));
          }

          await vault.deposit(amounts);

          const newSpotPrices = [];
          for (let i = 0; i < tokens.length; i++) {
            newSpotPrices.push(await vault.getSpotPrices(tokens[i].address));
            expect(
              await vault.getSpotPrice(
                tokens[i].address,
                tokens[(i + 1) % tokens.length].address,
              ),
            ).to.equal(newSpotPrices[i][(i + 1) % tokens.length]);
          }
          const { holdings: newHoldings, balances: newBalances } =
            await getState();

          for (let i = 0; i < tokens.length; i++) {
            for (let j = 0; j < tokens.length; j++) {
              expect(newSpotPrices[i][j]).to.be.at.closeTo(
                spotPrices[i][j],
                DEVIATION,
              );
            }
            expect(await vault.holding(i)).to.equal(newHoldings[i]);
            expect(newHoldings[i]).to.equal(holdings[i].add(amounts[i]));
            expect(newBalances[i]).to.equal(balances[i].sub(amounts[i]));
          }
        });
      });
    });

    describe("when withdrawing from Vault", () => {
      describe("when allowance on validator is invalid", () => {
        it("should revert to withdraw tokens", async () => {
          await expect(
            vault.withdraw(valueArray(toWei(5), tokens.length)),
          ).to.be.revertedWith("Mammon__AmountExceedAvailable");
        });
      });

      describe("when allowance on validator is valid", () => {
        beforeEach(async () => {
          await validator.setAllowances(
            valueArray(toWei(100000), tokens.length),
          );
        });

        describe("should be reverted to withdraw tokens", async () => {
          it("when called from non-owner", async () => {
            await expect(
              vault.connect(user).withdraw(valueArray(ONE, tokens.length)),
            ).to.be.revertedWith("Ownable: caller is not the owner");
          });

          it("when token and amount length is not same", async () => {
            await expect(
              vault.withdraw(valueArray(ONE, tokens.length + 1)),
            ).to.be.revertedWith("Mammon__AmountLengthIsNotSame");
          });

          it("when amount exceeds holdings", async () => {
            const { holdings } = await getState();
            await expect(
              vault.withdraw([
                holdings[0].add(1),
                ...valueArray(ONE, tokens.length - 1),
              ]),
            ).to.be.revertedWith("Mammon__AmountExceedAvailable");
          });
        });

        describe("should be possible to withdraw ", async () => {
          it("when withdrawing one token", async () => {
            await vault.deposit(valueArray(toWei(5), tokens.length));
            let { holdings, balances } = await getState();

            for (let i = 0; i < tokens.length; i++) {
              const amounts = new Array(tokens.length).fill(0);
              amounts[i] = toWei(5);

              const spotPrices = await vault.getSpotPrices(tokens[i].address);

              await vault.withdraw(amounts);

              const newSpotPrices = await vault.getSpotPrices(
                tokens[i].address,
              );
              const { holdings: newHoldings, balances: newBalances } =
                await getState();
              for (let j = 0; j < tokens.length; j++) {
                expect(newSpotPrices[j]).to.be.at.closeTo(
                  spotPrices[j],
                  DEVIATION,
                );
                expect(newHoldings[j]).to.equal(holdings[j].sub(amounts[j]));
                expect(newBalances[j]).to.equal(balances[j].add(amounts[j]));
              }

              holdings = newHoldings;
              balances = newBalances;
            }
          });

          it("when withdrawing tokens", async () => {
            for (let i = 0; i < tokens.length; i++) {
              await tokens[i].approve(vault.address, toWei(100000));
            }
            await vault.deposit(valueArray(toWei(10000), tokens.length));

            const { holdings, balances } = await getState();

            const amounts = tokens.map(_ =>
              toWei(Math.floor(Math.random() * 100)),
            );

            const spotPrices = [];
            for (let i = 0; i < tokens.length; i++) {
              spotPrices.push(await vault.getSpotPrices(tokens[i].address));
            }

            await vault.withdraw(amounts);

            const newSpotPrices = [];
            for (let i = 0; i < tokens.length; i++) {
              newSpotPrices.push(await vault.getSpotPrices(tokens[i].address));
              expect(
                await vault.getSpotPrice(
                  tokens[i].address,
                  tokens[(i + 1) % tokens.length].address,
                ),
              ).to.equal(newSpotPrices[i][(i + 1) % tokens.length]);
            }

            const { holdings: newHoldings, balances: newBalances } =
              await getState();
            for (let i = 0; i < tokens.length; i++) {
              for (let j = 0; j < tokens.length; j++) {
                expect(newSpotPrices[i][j]).to.be.at.closeTo(
                  spotPrices[i][j],
                  DEVIATION,
                );
              }
              expect(await vault.holding(i)).to.equal(newHoldings[i]);
              expect(newHoldings[i]).to.equal(holdings[i].sub(amounts[i]));
              expect(newBalances[i]).to.equal(balances[i].add(amounts[i]));
            }
          });
        });
      });
    });

    describe("when depositing and withdrawing", () => {
      beforeEach(async () => {
        await validator.setAllowances(
          valueArray(toWei(100000), tokens.length),
        );
      });

      it("should be possible to deposit and withdraw one token", async () => {
        let { holdings, balances } = await getState();
        for (let i = 0; i < tokens.length; i++) {
          const amounts = new Array(tokens.length).fill(0);
          amounts[i] = toWei(5);
          const spotPrices = await vault.getSpotPrices(tokens[i].address);

          await vault.deposit(amounts);
          await vault.withdraw(amounts);

          const newSpotPrices = await vault.getSpotPrices(tokens[i].address);
          const { holdings: newHoldings, balances: newBalances } =
            await getState();

          for (let j = 0; j < tokens.length; j++) {
            expect(newSpotPrices[j]).to.be.at.closeTo(
              spotPrices[j],
              DEVIATION,
            );
            expect(newHoldings[j]).to.equal(holdings[j]);
            expect(newBalances[j]).to.equal(balances[j]);
          }

          holdings = newHoldings;
          balances = newBalances;
        }
      });

      it("when depositing and withdrawing tokens", async () => {
        const { holdings, balances } = await getState();

        const amounts = tokens.map(_ =>
          toWei(Math.floor(Math.random() * 100)),
        );

        const spotPrices = [];
        for (let i = 0; i < tokens.length; i++) {
          await tokens[i].approve(vault.address, amounts[i]);
          spotPrices.push(await vault.getSpotPrices(tokens[i].address));
        }

        await vault.deposit(amounts);
        await vault.withdraw(amounts);

        const newSpotPrices = [];
        for (let i = 0; i < tokens.length; i++) {
          newSpotPrices.push(await vault.getSpotPrices(tokens[i].address));
          expect(
            await vault.getSpotPrice(
              tokens[i].address,
              tokens[(i + 1) % tokens.length].address,
            ),
          ).to.equal(newSpotPrices[i][(i + 1) % tokens.length]);
        }
        const { holdings: newHoldings, balances: newBalances } =
          await getState();

        for (let i = 0; i < tokens.length; i++) {
          for (let j = 0; j < tokens.length; j++) {
            expect(newSpotPrices[i][j]).to.be.at.closeTo(
              spotPrices[i][j],
              DEVIATION,
            );
          }
          expect(await vault.holding(i)).to.equal(newHoldings[i]);
          expect(newHoldings[i]).to.equal(holdings[i]);
          expect(newBalances[i]).to.equal(balances[i]);
        }
      });
    });

    describe("when calling updateWeightsGradually()", () => {
      describe("should be reverted to call updateWeightsGradually", async () => {
        it("when called from non-manager", async () => {
          await expect(
            vault.updateWeightsGradually(
              valueArray(ONE.div(tokens.length), tokens.length),
              0,
              1,
            ),
          ).to.be.revertedWith("Mammon__CallerIsNotManager");
        });

        it("when duration is less than minimum", async () => {
          const timestamp = await getCurrentTime();
          await expect(
            vault
              .connect(manager)
              .updateWeightsGradually(
                valueArray(ONE.div(tokens.length), tokens.length),
                timestamp,
                timestamp + 1,
              ),
          ).to.be.revertedWith("Mammon__WeightChangeDurationIsBelowMin");
        });

        it("when actual duration is less than minimum", async () => {
          const timestamp = await getCurrentTime();
          await expect(
            vault
              .connect(manager)
              .updateWeightsGradually(
                valueArray(ONE.div(tokens.length), tokens.length),
                timestamp - 2,
                timestamp + MINIMUM_WEIGHT_CHANGE_DURATION - 1,
              ),
          ).to.be.revertedWith("Mammon__WeightChangeDurationIsBelowMin");
        });

        it("when total sum of weights is not one", async () => {
          const timestamp = await getCurrentTime();
          await expect(
            vault
              .connect(manager)
              .updateWeightsGradually(
                valueArray(ONE.div(tokens.length).sub(1), tokens.length),
                timestamp,
                timestamp + MINIMUM_WEIGHT_CHANGE_DURATION + 1,
              ),
          ).to.be.revertedWith(BALANCER_ERRORS.NORMALIZED_WEIGHT_INVARIANT);
        });

        it("when change ratio is greater than maximum", async () => {
          const timestamp = await getCurrentTime();
          const startWeights = await vault.getNormalizedWeights();
          const targetWeight0 = startWeights[0]
            .mul(ONE)
            .div(MAX_WEIGHT_CHANGE_RATIO + 2)
            .div(MINIMUM_WEIGHT_CHANGE_DURATION + 1);
          const targetWeights = [
            targetWeight0,
            ...valueArray(
              ONE.sub(targetWeight0).div(tokens.length - 1),
              tokens.length - 1,
            ),
          ];

          let weightSum = toWei(0);
          for (let i = 0; i < tokens.length; i++) {
            weightSum = weightSum.add(targetWeights[i]);
          }

          targetWeights[tokens.length - 1] = ONE.sub(weightSum).add(
            targetWeights[tokens.length - 1],
          );

          await expect(
            vault
              .connect(manager)
              .updateWeightsGradually(
                targetWeights,
                timestamp,
                timestamp + MINIMUM_WEIGHT_CHANGE_DURATION + 1,
              ),
          ).to.be.revertedWith("Mammon__WeightChangeRatioIsAboveMax");
        });

        it("when weight is less than minimum", async () => {
          const timestamp = await getCurrentTime();
          await expect(
            vault
              .connect(manager)
              .updateWeightsGradually(
                [
                  toWei(0.009),
                  ...valueArray(
                    ONE.sub(toWei(0.009)).div(tokens.length - 1),
                    tokens.length - 1,
                  ),
                ],
                timestamp,
                timestamp + MINIMUM_WEIGHT_CHANGE_DURATION + 1,
              ),
          ).to.be.revertedWith(BALANCER_ERRORS.MIN_WEIGHT);
        });
      });

      it("should be possible to call updateWeightsGradually", async () => {
        const startWeights = await vault.getNormalizedWeights();
        const timestamp = await getCurrentTime();
        const endWeights = [];
        const avgWeights = ONE.div(tokens.length);
        const startTime = timestamp + 10;
        const endTime = timestamp + MINIMUM_WEIGHT_CHANGE_DURATION + 1000;
        for (let i = 0; i < tokens.length; i += 2) {
          if (i < tokens.length - 1) {
            endWeights.push(avgWeights.add(toWei((i + 1) / 100)));
            endWeights.push(avgWeights.sub(toWei((i + 1) / 100)));
          } else {
            endWeights.push(avgWeights);
          }
        }

        await vault
          .connect(manager)
          .updateWeightsGradually(endWeights, startTime, endTime);

        await increaseTime(MINIMUM_WEIGHT_CHANGE_DURATION);

        const currentWeights = await vault.getNormalizedWeights();

        const currentTime = await getCurrentTime();
        const ptcProgress = ONE.mul(currentTime - startTime).div(
          endTime - startTime,
        );

        for (let i = 0; i < tokens.length; i++) {
          const weightDelta = endWeights[i]
            .sub(startWeights[i])
            .mul(ptcProgress)
            .div(ONE);
          expect(startWeights[i].add(weightDelta)).to.be.at.closeTo(
            currentWeights[i],
            DEVIATION,
          );
        }
      });

      describe("should cancel current weight update", async () => {
        it("when deposit tokens", async () => {
          const timestamp = await getCurrentTime();
          const endWeights = [];
          const avgWeights = ONE.div(tokens.length);
          const startTime = timestamp + 10;
          const endTime = timestamp + MINIMUM_WEIGHT_CHANGE_DURATION + 1000;
          for (let i = 0; i < tokens.length; i += 2) {
            if (i < tokens.length - 1) {
              endWeights.push(avgWeights.add(toWei((i + 1) / 100)));
              endWeights.push(avgWeights.sub(toWei((i + 1) / 100)));
            } else {
              endWeights.push(avgWeights);
            }
          }

          await vault
            .connect(manager)
            .updateWeightsGradually(endWeights, startTime, endTime);

          const { holdings, balances } = await getState();
          const spotPrices = [];
          for (let i = 0; i < tokens.length; i++) {
            spotPrices.push(await vault.getSpotPrices(tokens[i].address));
          }

          await vault.deposit(valueArray(toWei(50), tokens.length));

          const newSpotPrices = [];
          for (let i = 0; i < tokens.length; i++) {
            newSpotPrices.push(await vault.getSpotPrices(tokens[i].address));
            expect(
              await vault.getSpotPrice(
                tokens[i].address,
                tokens[(i + 1) % tokens.length].address,
              ),
            ).to.equal(newSpotPrices[i][(i + 1) % tokens.length]);
          }
          const { holdings: newHoldings, balances: newBalances } =
            await getState();

          for (let i = 0; i < tokens.length; i++) {
            for (let j = 0; j < tokens.length; j++) {
              expect(newSpotPrices[i][j]).to.be.at.closeTo(
                spotPrices[i][j],
                DEVIATION,
              );
            }
            expect(await vault.holding(i)).to.equal(newHoldings[i]);
            expect(newHoldings[i]).to.equal(holdings[i].add(toWei(50)));
            expect(newBalances[i]).to.equal(balances[i].sub(toWei(50)));
          }

          const newWeights = await vault.getNormalizedWeights();

          for (let i = 0; i < 1000; i++) {
            await ethers.provider.send("evm_mine", []);
          }

          const currentWeights = await vault.getNormalizedWeights();

          for (let i = 0; i < tokens.length; i++) {
            expect(newWeights[i]).to.be.equal(currentWeights[i]);
          }
        });

        it("when withdraw tokens", async () => {
          await validator.setAllowances(
            valueArray(toWei(100000), tokens.length),
          );
          await vault.deposit(valueArray(toWei(50), tokens.length));

          const timestamp = await getCurrentTime();
          const endWeights = [];
          const avgWeights = ONE.div(tokens.length);
          const startTime = timestamp + 10;
          const endTime = timestamp + MINIMUM_WEIGHT_CHANGE_DURATION + 1000;
          for (let i = 0; i < tokens.length; i += 2) {
            if (i < tokens.length - 1) {
              endWeights.push(avgWeights.add(toWei((i + 1) / 100)));
              endWeights.push(avgWeights.sub(toWei((i + 1) / 100)));
            } else {
              endWeights.push(avgWeights);
            }
          }

          await vault
            .connect(manager)
            .updateWeightsGradually(endWeights, startTime, endTime);

          const { holdings, balances } = await getState();
          const spotPrices = [];
          for (let i = 0; i < tokens.length; i++) {
            spotPrices.push(await vault.getSpotPrices(tokens[i].address));
          }

          await vault.withdraw(valueArray(toWei(50), tokens.length));

          const newSpotPrices = [];
          for (let i = 0; i < tokens.length; i++) {
            newSpotPrices.push(await vault.getSpotPrices(tokens[i].address));
            expect(
              await vault.getSpotPrice(
                tokens[i].address,
                tokens[(i + 1) % tokens.length].address,
              ),
            ).to.equal(newSpotPrices[i][(i + 1) % tokens.length]);
          }

          const { holdings: newHoldings, balances: newBalances } =
            await getState();
          for (let i = 0; i < tokens.length; i++) {
            for (let j = 0; j < tokens.length; j++) {
              expect(newSpotPrices[i][j]).to.be.at.closeTo(
                spotPrices[i][j],
                DEVIATION,
              );
            }
            expect(await vault.holding(i)).to.equal(newHoldings[i]);
            expect(newHoldings[i]).to.equal(holdings[i].sub(toWei(50)));
            expect(newBalances[i]).to.equal(balances[i].add(toWei(50)));
          }

          const newWeights = await vault.getNormalizedWeights();

          for (let i = 0; i < 1000; i++) {
            await ethers.provider.send("evm_mine", []);
          }

          const currentWeights = await vault.getNormalizedWeights();

          for (let i = 0; i < tokens.length; i++) {
            expect(newWeights[i]).to.be.equal(currentWeights[i]);
          }
        });
      });
    });

    describe("when calling cancelWeightUpdates()", () => {
      it("should be reverted when called from non-manager", async () => {
        await expect(vault.cancelWeightUpdates()).to.be.revertedWith(
          "Mammon__CallerIsNotManager",
        );
      });

      it("should be possible to call cancelWeightUpdates", async () => {
        const timestamp = await getCurrentTime();
        const endWeights = [];
        const avgWeights = ONE.div(tokens.length);
        const startTime = timestamp + 10;
        const endTime = timestamp + MINIMUM_WEIGHT_CHANGE_DURATION + 1000;
        for (let i = 0; i < tokens.length; i += 2) {
          if (i < tokens.length - 1) {
            endWeights.push(avgWeights.add(toWei((i + 1) / 100)));
            endWeights.push(avgWeights.sub(toWei((i + 1) / 100)));
          } else {
            endWeights.push(avgWeights);
          }
        }

        await vault
          .connect(manager)
          .updateWeightsGradually(endWeights, startTime, endTime);

        await increaseTime(MINIMUM_WEIGHT_CHANGE_DURATION / 2);

        await vault.connect(manager).cancelWeightUpdates();

        const newWeights = await vault.getNormalizedWeights();

        await increaseTime(MINIMUM_WEIGHT_CHANGE_DURATION / 2);

        const currentWeights = await vault.getNormalizedWeights();

        for (let i = 0; i < tokens.length; i++) {
          expect(newWeights[i]).to.be.equal(currentWeights[i]);
        }
      });
    });

    describe("when finalizing", () => {
      describe("should be reverted to call initiateFinalization", async () => {
        it("when called from non-owner", async () => {
          await expect(
            vault.connect(manager).initiateFinalization(),
          ).to.be.revertedWith("Ownable: caller is not the owner");
        });
      });

      describe("should be reverted to call finalize", async () => {
        it("when called from non-owner", async () => {
          await expect(vault.connect(user).finalize()).to.be.revertedWith(
            "Ownable: caller is not the owner",
          );
        });

        it("when finalization is not initialized", async () => {
          await expect(vault.finalize()).to.be.revertedWith(
            "Mammon__FinalizationNotInitialized",
          );
        });

        it("when noticeTimeout is not elapsed", async () => {
          await vault.initiateFinalization();
          const noticeTimeoutAt = await vault.noticeTimeoutAt();

          await expect(vault.finalize()).to.be.revertedWith(
            `Mammon__NoticeTimeoutNotElapsed(${noticeTimeoutAt})`,
          );
        });
      });

      describe("should be reverted to call functions when finalizing", async () => {
        beforeEach(async () => {
          await vault.initiateFinalization();
        });

        it("when call deposit", async () => {
          await expect(
            vault.deposit(valueArray(ONE, tokens.length)),
          ).to.be.revertedWith("Mammon__VaultIsFinalizing");
        });

        it("when call withdraw", async () => {
          await expect(
            vault.withdraw(valueArray(ONE, tokens.length)),
          ).to.be.revertedWith("Mammon__VaultIsFinalizing");
        });

        it("when call updateWeightsGradually", async () => {
          const blocknumber = await ethers.provider.getBlockNumber();
          await expect(
            vault
              .connect(manager)
              .updateWeightsGradually(
                valueArray(MIN_WEIGHT, tokens.length),
                blocknumber + 1,
                blocknumber + 1000,
              ),
          ).to.be.revertedWith("Mammon__VaultIsFinalizing");
        });

        it("when call cancelWeightUpdates", async () => {
          await expect(
            vault.connect(manager).cancelWeightUpdates(),
          ).to.be.revertedWith("Mammon__VaultIsFinalizing");
        });

        it("when call initiateFinalization", async () => {
          await expect(vault.initiateFinalization()).to.be.revertedWith(
            "Mammon__VaultIsFinalizing",
          );
        });
      });

      it("should be possible to finalize", async () => {
        await vault.initiateFinalization();
        await ethers.provider.send("evm_increaseTime", [NOTICE_PERIOD + 1]);

        const { holdings, balances } = await getState();

        await vault.finalize();

        const newBalances = await getBalances();

        for (let i = 0; i < tokens.length; i++) {
          expect(newBalances[i]).to.equal(balances[i].add(holdings[i]));
        }
      });
    });
  });

  describe("Get Spot Prices", () => {
    let TOKEN: IERC20;
    beforeEach(async () => {
      ({ TOKEN } = await deployToken());
      for (let i = 0; i < tokens.length; i++) {
        await tokens[i].approve(vault.address, ONE);
      }
      await vault.initialDeposit(valueArray(ONE, tokens.length));
    });

    it("should return zero for invalid token", async () => {
      const spotPrices = await vault.getSpotPrices(TOKEN.address);

      for (let i = 0; i < tokens.length; i++) {
        expect(spotPrices[i]).to.equal(toWei(0));
        expect(
          await vault.getSpotPrice(TOKEN.address, tokens[i].address),
        ).to.equal(toWei(0));
        expect(
          await vault.getSpotPrice(tokens[i].address, TOKEN.address),
        ).to.equal(toWei(0));
      }
    });
  });

  describe("Sweep", () => {
    let TOKEN: IERC20;
    beforeEach(async () => {
      ({ TOKEN } = await deployToken());
    });

    describe("should be reverted to withdraw token", async () => {
      beforeEach(async () => {
        await TOKEN.transfer(vault.address, toWei(1000));
      });

      it("when called from non-owner", async () => {
        await expect(
          vault.connect(manager).sweep(TOKEN.address, toWei(1001)),
        ).to.be.revertedWith("Ownable: caller is not the owner");
      });

      it("when amount exceeds balance", async () => {
        await expect(
          vault.sweep(TOKEN.address, toWei(1001)),
        ).to.be.revertedWith("ERC20: transfer amount exceeds balance");
      });
    });

    it("should be possible to withdraw token", async () => {
      const balance = await TOKEN.balanceOf(admin.address);
      await TOKEN.transfer(vault.address, toWei(1000));

      expect(
        await vault.estimateGas.sweep(TOKEN.address, toWei(1000)),
      ).to.below(70000);
      await vault.sweep(TOKEN.address, toWei(1000));

      expect(await TOKEN.balanceOf(vault.address)).to.equal(toWei(0));

      expect(await TOKEN.balanceOf(admin.address)).to.equal(balance);
    });
  });

  describe("Update Elements", () => {
    describe("Update Manager", () => {
      describe("should be reverted to change manager", async () => {
        it("when called from non-owner", async () => {
          await expect(
            vault.connect(manager).setManager(ZERO_ADDRESS),
          ).to.be.revertedWith("Ownable: caller is not the owner");
        });

        it("when parameter(new manager) is zero address", async () => {
          await expect(vault.setManager(ZERO_ADDRESS)).to.be.revertedWith(
            "Mammon__ManagerIsZeroAddress",
          );
        });
      });

      it("should be possible to change manager", async () => {
        expect(await vault.estimateGas.setManager(manager.address)).to.below(
          35000,
        );
        await vault.setManager(manager.address);

        expect(await vault.manager()).to.equal(manager.address);
      });
    });

    describe("Enable Trading", () => {
      beforeEach(async () => {
        for (let i = 0; i < tokens.length; i++) {
          await tokens[i].approve(vault.address, ONE);
        }
        await vault.initialDeposit(valueArray(ONE, tokens.length));
      });

      describe("should be reverted to enable trading", () => {
        it("when called from non-owner", async () => {
          await expect(
            vault
              .connect(manager)
              .enableTrading(
                valueArray(ONE.div(tokens.length), tokens.length),
              ),
          ).to.be.revertedWith("Ownable: caller is not the owner");
        });

        it("when total sum of weights is not one", async () => {
          await expect(
            vault.enableTrading(
              valueArray(ONE.div(tokens.length).sub(1), tokens.length),
            ),
          ).to.be.revertedWith(BALANCER_ERRORS.NORMALIZED_WEIGHT_INVARIANT);
        });
      });

      it("should be possible to enable trading", async () => {
        const newWeights = [];
        const avgWeights = ONE.div(tokens.length);
        for (let i = 0; i < tokens.length; i += 2) {
          if (i < tokens.length - 1) {
            newWeights.push(avgWeights.add(toWei((i + 1) / 100)));
            newWeights.push(avgWeights.sub(toWei((i + 1) / 100)));
          } else {
            newWeights.push(avgWeights);
          }
        }

        await vault.enableTrading(newWeights);

        const currentWeights = await vault.getNormalizedWeights();

        expect(await vault.isSwapEnabled()).to.equal(true);
        for (let i = 0; i < tokens.length; i++) {
          expect(newWeights[i]).to.be.at.closeTo(currentWeights[i], DEVIATION);
        }
      });
    });

    describe("Disable Trading", () => {
      beforeEach(async () => {
        for (let i = 0; i < tokens.length; i++) {
          await tokens[i].approve(vault.address, ONE);
        }
        await vault.initialDeposit(valueArray(ONE, tokens.length));
      });

      it("should be reverted to disable trading", async () => {
        await expect(vault.connect(user).disableTrading()).to.be.revertedWith(
          "Mammon__CallerIsNotOwnerOrManager",
        );
      });

      it("should be possible to disable trading", async () => {
        await vault.enableTrading(
          valueArray(ONE.div(tokens.length), tokens.length),
        );

        expect(await vault.isSwapEnabled()).to.equal(true);

        expect(await vault.estimateGas.disableTrading()).to.below(48000);
        await vault.connect(manager).disableTrading();

        expect(await vault.isSwapEnabled()).to.equal(false);
      });
    });

    describe("Set Swap Fee", () => {
      const maxFeeDelta = toWei(0.0005);

      describe("should be reverted to set swap fee", async () => {
        it("when called from non-manager", async () => {
          await expect(vault.setSwapFee(toWei(3))).to.be.revertedWith(
            "Mammon__CallerIsNotManager()",
          );
        });

        it("when swap fee is greater than balancer maximum", async () => {
          const maxFee = toWei(0.1);
          let newFee = await vault.getSwapFee();
          while (newFee.lte(maxFee)) {
            await vault.connect(manager).setSwapFee(newFee);
            newFee = newFee.add(maxFeeDelta);
          }
          await expect(
            vault.connect(manager).setSwapFee(maxFee.add(1)),
          ).to.be.revertedWith(BALANCER_ERRORS.MAX_SWAP_FEE_PERCENTAGE);
        });

        it("when swap fee is less than balancer minimum", async () => {
          const minFee = toWei(0.000001);
          let newFee = await vault.getSwapFee();
          while (newFee.gte(minFee)) {
            await vault.connect(manager).setSwapFee(newFee);
            newFee = newFee.sub(maxFeeDelta);
          }
          await expect(
            vault.connect(manager).setSwapFee(minFee.sub(1)),
          ).to.be.revertedWith(BALANCER_ERRORS.MIN_SWAP_FEE_PERCENTAGE);
        });
      });

      it("should be possible to set swap fee", async () => {
        const fee = await vault.getSwapFee();
        const newFee = fee.add(maxFeeDelta);
        expect(
          await vault.connect(manager).estimateGas.setSwapFee(newFee),
        ).to.below(50000);
        await vault.connect(manager).setSwapFee(newFee);

        expect(await vault.getSwapFee()).to.equal(newFee);
      });
    });

    describe("Renounce Ownership", () => {
      describe("should be reverted", () => {
        it("when called from non-owner", async () => {
          await expect(
            vault.connect(user).renounceOwnership(),
          ).to.be.revertedWith("Ownable: caller is not the owner");
        });

        it("when called from owner", async () => {
          await expect(vault.renounceOwnership()).to.be.revertedWith(
            "Mammon__VaultIsNotRenounceable",
          );
        });
      });
    });
  });
});<|MERGE_RESOLUTION|>--- conflicted
+++ resolved
@@ -137,37 +137,6 @@
     });
 
     it("when swap fee is less than minimum", async () => {
-<<<<<<< HEAD
-      await expect(
-        deployVault(
-          admin,
-          factory.address,
-          "Test",
-          "TEST",
-          sortedTokens,
-          validWeights,
-          MIN_SWAP_FEE.sub(1).toString(),
-          manager.address,
-          validator.address,
-        ),
-      ).to.be.revertedWith(BALANCER_ERRORS.MIN_SWAP_FEE_PERCENTAGE);
-    });
-
-    it("when total sum of weights is not one", async () => {
-      await expect(
-        deployVault(
-          admin,
-          factory.address,
-          "Test",
-          "TEST",
-          sortedTokens,
-          valueArray(MIN_WEIGHT, tokens.length),
-          MIN_SWAP_FEE.toString(),
-          manager.address,
-          validator.address,
-        ),
-      ).to.be.revertedWith(BALANCER_ERRORS.NORMALIZED_WEIGHT_INVARIANT);
-=======
       validParams.swapFeePercentage = MIN_SWAP_FEE.sub(1);
       await expect(deployVault(validParams)).to.be.revertedWith(
         BALANCER_ERRORS.MIN_SWAP_FEE_PERCENTAGE,
@@ -179,7 +148,6 @@
       await expect(deployVault(validParams)).to.be.revertedWith(
         BALANCER_ERRORS.NORMALIZED_WEIGHT_INVARIANT,
       );
->>>>>>> e08591cc
     });
   });
 });
