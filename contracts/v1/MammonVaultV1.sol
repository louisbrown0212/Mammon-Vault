--- conflicted
+++ resolved
@@ -233,11 +233,8 @@
         uint256 amount,
         uint256 available
     );
-<<<<<<< HEAD
     error Mammon__BalanceChangedInCurrentBlock();
-=======
     error Mammon__CannotSweepPoolToken();
->>>>>>> 706328bb
     error Mammon__PoolSwapIsAlreadyEnabled();
     error Mammon__FinalizationNotInitiated();
     error Mammon__VaultNotInitialized();
