--- conflicted
+++ resolved
@@ -306,16 +306,10 @@
             revert Mammon__ManagerIsZeroAddress();
         }
 
-<<<<<<< HEAD
-        address[] memory assetManagers = new address[](tokens.length);
-        for (uint256 i = 0; i < tokens.length; i++) {
+        uint256 numTokens = tokens.length;
+        address[] memory assetManagers = new address[](numTokens);
+        for (uint256 i = 0; i < numTokens; i++) {
             assetManagers[i] = address(this);
-=======
-        uint256 numTokens = tokens.length;
-        address[] memory managers = new address[](numTokens);
-        for (uint256 i = 0; i < numTokens; i++) {
-            managers[i] = address(this);
->>>>>>> b5e2a284
         }
 
         pool = IBManagedPool(
