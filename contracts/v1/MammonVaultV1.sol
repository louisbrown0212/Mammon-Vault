--- conflicted
+++ resolved
@@ -422,13 +422,8 @@
         uint256[] memory newWeights = new uint256[](numTokens);
         uint256 weightSum;
 
-<<<<<<< HEAD
         for (uint256 i = 0; i < numTokens; i++) {
-            if (amounts[i] > 0) {
-=======
-        for (uint256 i = 0; i < amounts.length; i++) {
             if (amounts[i] != 0) {
->>>>>>> 737c30af
                 depositToken(tokens[i], amounts[i]);
 
                 uint256 newBalance = holdings[i] + amounts[i];
@@ -493,13 +488,8 @@
 
         uint256 weightSum;
 
-<<<<<<< HEAD
         for (uint256 i = 0; i < numTokens; i++) {
-            if (amounts[i] > 0) {
-=======
-        for (uint256 i = 0; i < amounts.length; i++) {
             if (amounts[i] != 0) {
->>>>>>> 737c30af
                 tokens[i].safeTransfer(owner(), amounts[i]);
 
                 uint256 newBalance = holdings[i] - amounts[i];
