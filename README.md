# Mammon Protocol

[![Unit Tests](https://github.com/MammonNetworks/mammon-contracts/actions/workflows/unit.yml/badge.svg)](https://github.com/MammonNetworks/mammon-contracts/actions/workflows/unit.yml)

Tools used:

- [Hardhat](https://github.com/nomiclabs/hardhat): compile and run the smart contracts on a local development network
- [TypeChain](https://github.com/ethereum-ts/TypeChain): generate TypeScript types for smart contracts
- [Ethers](https://github.com/ethers-io/ethers.js/): renowned Ethereum library and wallet implementation
- [Waffle](https://github.com/EthWorks/Waffle): tooling for writing comprehensive smart contract tests
- [Slither](https://github.com/crytic/slither): solidity analyzer
- [Solhint](https://github.com/protofire/solhint): linter
- [Solcover](https://github.com/sc-forks/solidity-coverage): code coverage
- [Prettier Plugin Solidity](https://github.com/prettier-solidity/prettier-plugin-solidity): code formatter

## Usage

### Pre Requisites

Before running any command, make sure to install dependencies:

```sh
$ yarn install
```

After that, copy the example environment file into an `.env` file like so:

```sh
$ cp .env.example .env
```

Team secrets are managed in [GCP secret manager](https://console.cloud.google.com/security/secret-manager?project=mammon-sim). If you don't have access, you need to be added to engineering@mammon.network

### Compile

Compile the smart contracts with Hardhat:

```sh
$ yarn compile
```

### TypeChain

Compile the smart contracts and generate TypeChain artifacts:

```sh
$ yarn typechain
```

### Analyze Solidity

Analyze the Solidity code:

```sh
$ yarn slither
```

### Lint Solidity

Lint the Solidity code:

```sh
$ yarn lint:sol
```

### Lint TypeScript

Lint the TypeScript code:

```sh
$ yarn lint:ts
```

### Test

Run the Mocha tests:

```sh
$ yarn test
```

Tests run against hardhat forks of target environments (ie Kovan, Mainnet) and require a node provider to be authenticated in your [.env](./.env).

### Coverage

Generate the code coverage report with env variables:

```sh
$ yarn coverage
```

Generate the code coverage report on local with hardhat fork:

```sh
$ yarn coverage:local
```

### Report Gas

See the gas usage per unit test and average gas per method call:

```sh
$ REPORT_GAS=true yarn test
```

### Clean

Delete the smart contract artifacts, the coverage reports and the Hardhat cache:

```sh
$ yarn clean
```

### Deploy

Prior to deployment, make sure you have provided Infura keys by setting `INFURA_API_KEY` in your environment. Alchemy keys are only used for forking at the moment.

Deploy the Validator to a specific network:

```sh
$ yarn deploy:validator --network <NETWORK> --count <TOKEN_COUNT>
```

Deploy the ManagedPoolFactory to a specific network:

```sh
$ yarn deploy:factory --network <NETWORK>
```

Deploy the Vault to a specific network:

```sh
$ yarn deploy:vault --network <NETWORK> --factory <FACTORY> --name <NAME> --symbol <SYMBOL> --tokens <TOKENS> --weights <WEIGHTS> --swapFEE <FEE> --manager <MANAGER> --validator <VALIDATOR> --notice-period <NOTICE_PERIOD> --description <DESCRIPTION>
```

Deploy the Vault to Kovan Network:

```sh
$ yarn deploy:kovan --factory <FACTORY> --name <NAME> --symbol <SYMBOL> --tokens <TOKENS> --weights <WEIGHTS> --swapFEE <FEE> --manager <MANAGER> --validator <VALIDATOR> --notice-period <NOTICE_PERIOD> --description <DESCRIPTION>
```

Deploy the Vault to Mainnet Network:

```sh
$ yarn deploy:mainnet --factory <FACTORY> --name <NAME> --symbol <SYMBOL> --tokens <TOKENS> --weights <WEIGHTS> --swapFEE <FEE> --manager <MANAGER> --validator <VALIDATOR> --notice-period <NOTICE_PERIOD> --description <DESCRIPTION>
```

Deploy the Validator, ManagedPoolFactory and Vault to Hardhat Network:

```sh
$ yarn deploy:validator --count <TOKEN_COUNT>
$ yarn deploy:factory
$ yarn deploy --factory <FACTORY> --name <NAME> --symbol <SYMBOL> --tokens <TOKENS> --weights <WEIGHTS> --swapFEE <FEE> --manager <MANAGER> --validator <VALIDATOR> --notice-period <NOTICE_PERIOD> --description <DESCRIPTION>
```

**Legend**:

- TOKEN_COUNT: Token Count
- FACTORY: Balancer's Managed Pool Factory address
- NAME: Pool token name
- SYMBOL: Pool token symbol
- TOKENS: Tokens' addresses
- Weights: Tokens' weights
- FEE: Swap fee percentage
- MANAGER: Manager's address
- VALIDATOR: Address of withdrawal validator contract
- NOTICE_PERIOD: Finalization notice period in seconds
<<<<<<< HEAD
- DESCRIPTION: Vault text descriptino
=======
- DESCRIPTION: Vault text description
>>>>>>> 0c5577bf

## Syntax Highlighting

If you use VSCode, you can enjoy syntax highlighting for your Solidity code via the
[vscode-solidity](https://github.com/juanfranblanco/vscode-solidity) extension. The recommended approach to set the
compiler version is to add the following fields to your VSCode user settings:

```json
{
  "solidity.compileUsingRemoteVersion": "v0.8.11",
  "solidity.defaultCompiler": "remote"
}
```

Where of course `v0.8.11` can be replaced with any other version.<|MERGE_RESOLUTION|>--- conflicted
+++ resolved
@@ -165,11 +165,7 @@
 - MANAGER: Manager's address
 - VALIDATOR: Address of withdrawal validator contract
 - NOTICE_PERIOD: Finalization notice period in seconds
-<<<<<<< HEAD
-- DESCRIPTION: Vault text descriptino
-=======
 - DESCRIPTION: Vault text description
->>>>>>> 0c5577bf
 
 ## Syntax Highlighting
 
